--- conflicted
+++ resolved
@@ -70,8 +70,6 @@
 	local_flush_bp_all();
 }
 
-<<<<<<< HEAD
-=======
 #ifdef CONFIG_ARM_ERRATA_798181
 static int erratum_a15_798181(void)
 {
@@ -131,7 +129,6 @@
 	smp_call_function_many(&mask, ipi_flush_tlb_a15_erratum, NULL, 1);
 }
 
->>>>>>> 775c4f66
 void flush_tlb_all(void)
 {
 	if (tlb_ops_need_broadcast())
