/*
 * linux/arch/arm/mach-omap2/devices.c
 *
 * OMAP2 platform device setup/initialization
 *
 * This program is free software; you can redistribute it and/or modify
 * it under the terms of the GNU General Public License as published by
 * the Free Software Foundation; either version 2 of the License, or
 * (at your option) any later version.
 */

#include <linux/module.h>
#include <linux/kernel.h>
#include <linux/init.h>
#include <linux/platform_device.h>
#include <linux/io.h>
#include <linux/clk.h>

#include <mach/hardware.h>
#include <asm/mach-types.h>
#include <asm/mach/map.h>

#include <plat/control.h>
#include <plat/tc.h>
#include <plat/board.h>
#include <plat/mux.h>
#include <mach/gpio.h>
#include <plat/mmc.h>
<<<<<<< HEAD
=======

#include "mux.h"
>>>>>>> 2fbe74b9

#if defined(CONFIG_VIDEO_OMAP2) || defined(CONFIG_VIDEO_OMAP2_MODULE)

static struct resource cam_resources[] = {
	{
		.start		= OMAP24XX_CAMERA_BASE,
		.end		= OMAP24XX_CAMERA_BASE + 0xfff,
		.flags		= IORESOURCE_MEM,
	},
	{
		.start		= INT_24XX_CAM_IRQ,
		.flags		= IORESOURCE_IRQ,
	}
};

static struct platform_device omap_cam_device = {
	.name		= "omap24xxcam",
	.id		= -1,
	.num_resources	= ARRAY_SIZE(cam_resources),
	.resource	= cam_resources,
};

static inline void omap_init_camera(void)
{
	platform_device_register(&omap_cam_device);
}

#elif defined(CONFIG_VIDEO_OMAP3) || defined(CONFIG_VIDEO_OMAP3_MODULE)

static struct resource omap3isp_resources[] = {
	{
		.start		= OMAP3430_ISP_BASE,
		.end		= OMAP3430_ISP_END,
		.flags		= IORESOURCE_MEM,
	},
	{
		.start		= OMAP3430_ISP_CBUFF_BASE,
		.end		= OMAP3430_ISP_CBUFF_END,
		.flags		= IORESOURCE_MEM,
	},
	{
		.start		= OMAP3430_ISP_CCP2_BASE,
		.end		= OMAP3430_ISP_CCP2_END,
		.flags		= IORESOURCE_MEM,
	},
	{
		.start		= OMAP3430_ISP_CCDC_BASE,
		.end		= OMAP3430_ISP_CCDC_END,
		.flags		= IORESOURCE_MEM,
	},
	{
		.start		= OMAP3430_ISP_HIST_BASE,
		.end		= OMAP3430_ISP_HIST_END,
		.flags		= IORESOURCE_MEM,
	},
	{
		.start		= OMAP3430_ISP_H3A_BASE,
		.end		= OMAP3430_ISP_H3A_END,
		.flags		= IORESOURCE_MEM,
	},
	{
		.start		= OMAP3430_ISP_PREV_BASE,
		.end		= OMAP3430_ISP_PREV_END,
		.flags		= IORESOURCE_MEM,
	},
	{
		.start		= OMAP3430_ISP_RESZ_BASE,
		.end		= OMAP3430_ISP_RESZ_END,
		.flags		= IORESOURCE_MEM,
	},
	{
		.start		= OMAP3430_ISP_SBL_BASE,
		.end		= OMAP3430_ISP_SBL_END,
		.flags		= IORESOURCE_MEM,
	},
	{
		.start		= OMAP3430_ISP_CSI2A_BASE,
		.end		= OMAP3430_ISP_CSI2A_END,
		.flags		= IORESOURCE_MEM,
	},
	{
		.start		= OMAP3430_ISP_CSI2PHY_BASE,
		.end		= OMAP3430_ISP_CSI2PHY_END,
		.flags		= IORESOURCE_MEM,
	},
	{
		.start		= INT_34XX_CAM_IRQ,
		.flags		= IORESOURCE_IRQ,
	}
};

static struct platform_device omap3isp_device = {
	.name		= "omap3isp",
	.id		= -1,
	.num_resources	= ARRAY_SIZE(omap3isp_resources),
	.resource	= omap3isp_resources,
};

static inline void omap_init_camera(void)
{
	platform_device_register(&omap3isp_device);
}
#else
static inline void omap_init_camera(void)
{
}
#endif

#if defined(CONFIG_OMAP_MBOX_FWK) || defined(CONFIG_OMAP_MBOX_FWK_MODULE)

#define MBOX_REG_SIZE   0x120

#ifdef CONFIG_ARCH_OMAP2
static struct resource omap_mbox_resources[] = {
	{
		.start		= OMAP24XX_MAILBOX_BASE,
		.end		= OMAP24XX_MAILBOX_BASE + MBOX_REG_SIZE - 1,
		.flags		= IORESOURCE_MEM,
	},
	{
		.start		= INT_24XX_MAIL_U0_MPU,
		.flags		= IORESOURCE_IRQ,
	},
	{
		.start		= INT_24XX_MAIL_U3_MPU,
		.flags		= IORESOURCE_IRQ,
	},
};
#endif

#ifdef CONFIG_ARCH_OMAP3
static struct resource omap_mbox_resources[] = {
	{
		.start		= OMAP34XX_MAILBOX_BASE,
		.end		= OMAP34XX_MAILBOX_BASE + MBOX_REG_SIZE - 1,
		.flags		= IORESOURCE_MEM,
	},
	{
		.start		= INT_24XX_MAIL_U0_MPU,
		.flags		= IORESOURCE_IRQ,
	},
};
#endif

#ifdef CONFIG_ARCH_OMAP4

#define OMAP4_MBOX_REG_SIZE	0x130
static struct resource omap_mbox_resources[] = {
	{
		.start          = OMAP44XX_MAILBOX_BASE,
		.end            = OMAP44XX_MAILBOX_BASE +
					OMAP4_MBOX_REG_SIZE - 1,
		.flags          = IORESOURCE_MEM,
	},
	{
		.start          = INT_44XX_MAIL_U0_MPU,
		.flags          = IORESOURCE_IRQ,
	},
};
#endif

static struct platform_device mbox_device = {
	.name		= "omap2-mailbox",
	.id		= -1,
};

static inline void omap_init_mbox(void)
{
	if (cpu_is_omap2420() || cpu_is_omap3430() || cpu_is_omap44xx()) {
		mbox_device.num_resources = ARRAY_SIZE(omap_mbox_resources);
		mbox_device.resource = omap_mbox_resources;
	} else {
		pr_err("%s: platform not supported\n", __func__);
		return;
	}
	platform_device_register(&mbox_device);
}
#else
static inline void omap_init_mbox(void) { }
#endif /* CONFIG_OMAP_MBOX_FWK */

#if defined(CONFIG_OMAP_STI)

#if defined(CONFIG_ARCH_OMAP2)

#define OMAP2_STI_BASE		0x48068000
#define OMAP2_STI_CHANNEL_BASE	0x54000000
#define OMAP2_STI_IRQ		4

static struct resource sti_resources[] = {
	{
		.start		= OMAP2_STI_BASE,
		.end		= OMAP2_STI_BASE + 0x7ff,
		.flags		= IORESOURCE_MEM,
	},
	{
		.start		= OMAP2_STI_CHANNEL_BASE,
		.end		= OMAP2_STI_CHANNEL_BASE + SZ_64K - 1,
		.flags		= IORESOURCE_MEM,
	},
	{
		.start		= OMAP2_STI_IRQ,
		.flags		= IORESOURCE_IRQ,
	}
};
#elif defined(CONFIG_ARCH_OMAP3)

#define OMAP3_SDTI_BASE		0x54500000
#define OMAP3_SDTI_CHANNEL_BASE	0x54600000

static struct resource sti_resources[] = {
	{
		.start		= OMAP3_SDTI_BASE,
		.end		= OMAP3_SDTI_BASE + 0xFFF,
		.flags		= IORESOURCE_MEM,
	},
	{
		.start		= OMAP3_SDTI_CHANNEL_BASE,
		.end		= OMAP3_SDTI_CHANNEL_BASE + SZ_1M - 1,
		.flags		= IORESOURCE_MEM,
	}
};

#endif

static struct platform_device sti_device = {
	.name		= "sti",
	.id		= -1,
	.num_resources	= ARRAY_SIZE(sti_resources),
	.resource	= sti_resources,
};

static inline void omap_init_sti(void)
{
	platform_device_register(&sti_device);
}
#else
static inline void omap_init_sti(void) {}
#endif

#if defined(CONFIG_SPI_OMAP24XX) || defined(CONFIG_SPI_OMAP24XX_MODULE)

#include <plat/mcspi.h>

#define OMAP2_MCSPI1_BASE		0x48098000
#define OMAP2_MCSPI2_BASE		0x4809a000
#define OMAP2_MCSPI3_BASE		0x480b8000
#define OMAP2_MCSPI4_BASE		0x480ba000

#define OMAP4_MCSPI1_BASE		0x48098100
#define OMAP4_MCSPI2_BASE		0x4809a100
#define OMAP4_MCSPI3_BASE		0x480b8100
#define OMAP4_MCSPI4_BASE		0x480ba100

static struct omap2_mcspi_platform_config omap2_mcspi1_config = {
	.num_cs		= 4,
};

static struct resource omap2_mcspi1_resources[] = {
	{
		.start		= OMAP2_MCSPI1_BASE,
		.end		= OMAP2_MCSPI1_BASE + 0xff,
		.flags		= IORESOURCE_MEM,
	},
};

static struct platform_device omap2_mcspi1 = {
	.name		= "omap2_mcspi",
	.id		= 1,
	.num_resources	= ARRAY_SIZE(omap2_mcspi1_resources),
	.resource	= omap2_mcspi1_resources,
	.dev		= {
		.platform_data = &omap2_mcspi1_config,
	},
};

static struct omap2_mcspi_platform_config omap2_mcspi2_config = {
	.num_cs		= 2,
};

static struct resource omap2_mcspi2_resources[] = {
	{
		.start		= OMAP2_MCSPI2_BASE,
		.end		= OMAP2_MCSPI2_BASE + 0xff,
		.flags		= IORESOURCE_MEM,
	},
};

static struct platform_device omap2_mcspi2 = {
	.name		= "omap2_mcspi",
	.id		= 2,
	.num_resources	= ARRAY_SIZE(omap2_mcspi2_resources),
	.resource	= omap2_mcspi2_resources,
	.dev		= {
		.platform_data = &omap2_mcspi2_config,
	},
};

#if defined(CONFIG_ARCH_OMAP2430) || defined(CONFIG_ARCH_OMAP3) || \
	defined(CONFIG_ARCH_OMAP4)
static struct omap2_mcspi_platform_config omap2_mcspi3_config = {
	.num_cs		= 2,
};

static struct resource omap2_mcspi3_resources[] = {
	{
	.start		= OMAP2_MCSPI3_BASE,
	.end		= OMAP2_MCSPI3_BASE + 0xff,
	.flags		= IORESOURCE_MEM,
	},
};

static struct platform_device omap2_mcspi3 = {
	.name		= "omap2_mcspi",
	.id		= 3,
	.num_resources	= ARRAY_SIZE(omap2_mcspi3_resources),
	.resource	= omap2_mcspi3_resources,
	.dev		= {
		.platform_data = &omap2_mcspi3_config,
	},
};
#endif

#if defined(CONFIG_ARCH_OMAP3) || defined(CONFIG_ARCH_OMAP4)
static struct omap2_mcspi_platform_config omap2_mcspi4_config = {
	.num_cs		= 1,
};

static struct resource omap2_mcspi4_resources[] = {
	{
		.start		= OMAP2_MCSPI4_BASE,
		.end		= OMAP2_MCSPI4_BASE + 0xff,
		.flags		= IORESOURCE_MEM,
	},
};

static struct platform_device omap2_mcspi4 = {
	.name		= "omap2_mcspi",
	.id		= 4,
	.num_resources	= ARRAY_SIZE(omap2_mcspi4_resources),
	.resource	= omap2_mcspi4_resources,
	.dev		= {
		.platform_data = &omap2_mcspi4_config,
	},
};
#endif

#ifdef CONFIG_ARCH_OMAP4
static inline void omap4_mcspi_fixup(void)
{
	omap2_mcspi1_resources[0].start	= OMAP4_MCSPI1_BASE;
	omap2_mcspi1_resources[0].end	= OMAP4_MCSPI1_BASE + 0xff;
	omap2_mcspi2_resources[0].start	= OMAP4_MCSPI2_BASE;
	omap2_mcspi2_resources[0].end	= OMAP4_MCSPI2_BASE + 0xff;
	omap2_mcspi3_resources[0].start	= OMAP4_MCSPI3_BASE;
	omap2_mcspi3_resources[0].end	= OMAP4_MCSPI3_BASE + 0xff;
	omap2_mcspi4_resources[0].start	= OMAP4_MCSPI4_BASE;
	omap2_mcspi4_resources[0].end	= OMAP4_MCSPI4_BASE + 0xff;
}
#else
static inline void omap4_mcspi_fixup(void)
{
}
#endif

#if defined(CONFIG_ARCH_OMAP2430) || defined(CONFIG_ARCH_OMAP3) || \
	defined(CONFIG_ARCH_OMAP4)
static inline void omap2_mcspi3_init(void)
{
	platform_device_register(&omap2_mcspi3);
}
#else
static inline void omap2_mcspi3_init(void)
{
}
#endif

#if defined(CONFIG_ARCH_OMAP3) || defined(CONFIG_ARCH_OMAP4)
static inline void omap2_mcspi4_init(void)
{
	platform_device_register(&omap2_mcspi4);
}
#else
static inline void omap2_mcspi4_init(void)
{
}
#endif

static void omap_init_mcspi(void)
{
	if (cpu_is_omap44xx())
		omap4_mcspi_fixup();

	platform_device_register(&omap2_mcspi1);
	platform_device_register(&omap2_mcspi2);

	if (cpu_is_omap2430() || cpu_is_omap343x() || cpu_is_omap44xx())
		omap2_mcspi3_init();

	if (cpu_is_omap343x() || cpu_is_omap44xx())
		omap2_mcspi4_init();
}

#else
static inline void omap_init_mcspi(void) {}
#endif

#ifdef CONFIG_OMAP_SHA1_MD5
static struct resource sha1_md5_resources[] = {
	{
		.start	= OMAP24XX_SEC_SHA1MD5_BASE,
		.end	= OMAP24XX_SEC_SHA1MD5_BASE + 0x64,
		.flags	= IORESOURCE_MEM,
	},
	{
		.start	= INT_24XX_SHA1MD5,
		.flags	= IORESOURCE_IRQ,
	}
};

static struct platform_device sha1_md5_device = {
	.name		= "OMAP SHA1/MD5",
	.id		= -1,
	.num_resources	= ARRAY_SIZE(sha1_md5_resources),
	.resource	= sha1_md5_resources,
};

static void omap_init_sha1_md5(void)
{
	platform_device_register(&sha1_md5_device);
}
#else
static inline void omap_init_sha1_md5(void) { }
#endif

/*-------------------------------------------------------------------------*/

#if defined(CONFIG_ARCH_OMAP3) || defined(CONFIG_ARCH_OMAP4)

#define MMCHS_SYSCONFIG			0x0010
#define MMCHS_SYSCONFIG_SWRESET		(1 << 1)
#define MMCHS_SYSSTATUS			0x0014
#define MMCHS_SYSSTATUS_RESETDONE	(1 << 0)

static struct platform_device dummy_pdev = {
	.dev = {
		.bus = &platform_bus_type,
	},
};

/**
 * omap_hsmmc_reset() - Full reset of each HS-MMC controller
 *
 * Ensure that each MMC controller is fully reset.  Controllers
 * left in an unknown state (by bootloader) may prevent retention
 * or OFF-mode.  This is especially important in cases where the
 * MMC driver is not enabled, _or_ built as a module.
 *
 * In order for reset to work, interface, functional and debounce
 * clocks must be enabled.  The debounce clock comes from func_32k_clk
 * and is not under SW control, so we only enable i- and f-clocks.
 **/
static void __init omap_hsmmc_reset(void)
{
	u32 i, nr_controllers = cpu_is_omap44xx() ? OMAP44XX_NR_MMC :
		(cpu_is_omap34xx() ? OMAP34XX_NR_MMC : OMAP24XX_NR_MMC);

	for (i = 0; i < nr_controllers; i++) {
		u32 v, base = 0;
		struct clk *iclk, *fclk;
		struct device *dev = &dummy_pdev.dev;

		switch (i) {
		case 0:
			base = OMAP2_MMC1_BASE;
			break;
		case 1:
			base = OMAP2_MMC2_BASE;
			break;
		case 2:
			base = OMAP3_MMC3_BASE;
			break;
		case 3:
			if (!cpu_is_omap44xx())
				return;
			base = OMAP4_MMC4_BASE;
			break;
		case 4:
			if (!cpu_is_omap44xx())
				return;
			base = OMAP4_MMC5_BASE;
			break;
		}

		if (cpu_is_omap44xx())
			base += OMAP4_MMC_REG_OFFSET;

		dummy_pdev.id = i;
		dev_set_name(&dummy_pdev.dev, "mmci-omap-hs.%d", i);
		iclk = clk_get(dev, "ick");
		if (iclk && clk_enable(iclk))
			iclk = NULL;

		fclk = clk_get(dev, "fck");
		if (fclk && clk_enable(fclk))
			fclk = NULL;

		if (!iclk || !fclk) {
			printk(KERN_WARNING
			       "%s: Unable to enable clocks for MMC%d, "
			       "cannot reset.\n",  __func__, i);
			break;
		}

		omap_writel(MMCHS_SYSCONFIG_SWRESET, base + MMCHS_SYSCONFIG);
		v = omap_readl(base + MMCHS_SYSSTATUS);
		while (!(omap_readl(base + MMCHS_SYSSTATUS) &
			 MMCHS_SYSSTATUS_RESETDONE))
			cpu_relax();

		if (fclk) {
			clk_disable(fclk);
			clk_put(fclk);
		}
		if (iclk) {
			clk_disable(iclk);
			clk_put(iclk);
		}
	}
}
#else
static inline void omap_hsmmc_reset(void) {}
#endif

#if defined(CONFIG_MMC_OMAP) || defined(CONFIG_MMC_OMAP_MODULE) || \
	defined(CONFIG_MMC_OMAP_HS) || defined(CONFIG_MMC_OMAP_HS_MODULE)

static inline void omap2_mmc_mux(struct omap_mmc_platform_data *mmc_controller,
			int controller_nr)
{
	if (cpu_is_omap2420() && controller_nr == 0) {
		omap_cfg_reg(H18_24XX_MMC_CMD);
		omap_cfg_reg(H15_24XX_MMC_CLKI);
		omap_cfg_reg(G19_24XX_MMC_CLKO);
		omap_cfg_reg(F20_24XX_MMC_DAT0);
		omap_cfg_reg(F19_24XX_MMC_DAT_DIR0);
		omap_cfg_reg(G18_24XX_MMC_CMD_DIR);
		if (mmc_controller->slots[0].wires == 4) {
			omap_cfg_reg(H14_24XX_MMC_DAT1);
			omap_cfg_reg(E19_24XX_MMC_DAT2);
			omap_cfg_reg(D19_24XX_MMC_DAT3);
			omap_cfg_reg(E20_24XX_MMC_DAT_DIR1);
			omap_cfg_reg(F18_24XX_MMC_DAT_DIR2);
			omap_cfg_reg(E18_24XX_MMC_DAT_DIR3);
		}

		/*
		 * Use internal loop-back in MMC/SDIO Module Input Clock
		 * selection
		 */
		if (mmc_controller->slots[0].internal_clock) {
			u32 v = omap_ctrl_readl(OMAP2_CONTROL_DEVCONF0);
			v |= (1 << 24);
			omap_ctrl_writel(v, OMAP2_CONTROL_DEVCONF0);
		}
	}

	if (cpu_is_omap34xx()) {
		if (controller_nr == 0) {
			omap_mux_init_signal("sdmmc1_clk",
				OMAP_PIN_INPUT_PULLUP);
			omap_mux_init_signal("sdmmc1_cmd",
				OMAP_PIN_INPUT_PULLUP);
			omap_mux_init_signal("sdmmc1_dat0",
				OMAP_PIN_INPUT_PULLUP);
			if (mmc_controller->slots[0].wires == 4 ||
				mmc_controller->slots[0].wires == 8) {
				omap_mux_init_signal("sdmmc1_dat1",
					OMAP_PIN_INPUT_PULLUP);
				omap_mux_init_signal("sdmmc1_dat2",
					OMAP_PIN_INPUT_PULLUP);
				omap_mux_init_signal("sdmmc1_dat3",
					OMAP_PIN_INPUT_PULLUP);
			}
			if (mmc_controller->slots[0].wires == 8) {
				omap_mux_init_signal("sdmmc1_dat4",
					OMAP_PIN_INPUT_PULLUP);
				omap_mux_init_signal("sdmmc1_dat5",
					OMAP_PIN_INPUT_PULLUP);
				omap_mux_init_signal("sdmmc1_dat6",
					OMAP_PIN_INPUT_PULLUP);
				omap_mux_init_signal("sdmmc1_dat7",
					OMAP_PIN_INPUT_PULLUP);
			}
		}
		if (controller_nr == 1) {
			/* MMC2 */
			omap_mux_init_signal("sdmmc2_clk",
				OMAP_PIN_INPUT_PULLUP);
			omap_mux_init_signal("sdmmc2_cmd",
				OMAP_PIN_INPUT_PULLUP);
			omap_mux_init_signal("sdmmc2_dat0",
				OMAP_PIN_INPUT_PULLUP);

			/*
			 * For 8 wire configurations, Lines DAT4, 5, 6 and 7 need to be muxed
			 * in the board-*.c files
			 */
			if (mmc_controller->slots[0].wires == 4 ||
				mmc_controller->slots[0].wires == 8) {
				omap_mux_init_signal("sdmmc2_dat1",
					OMAP_PIN_INPUT_PULLUP);
				omap_mux_init_signal("sdmmc2_dat2",
					OMAP_PIN_INPUT_PULLUP);
				omap_mux_init_signal("sdmmc2_dat3",
					OMAP_PIN_INPUT_PULLUP);
			}
			if (mmc_controller->slots[0].wires == 8) {
				omap_mux_init_signal("sdmmc2_dat4.sdmmc2_dat4",
					OMAP_PIN_INPUT_PULLUP);
				omap_mux_init_signal("sdmmc2_dat5.sdmmc2_dat5",
					OMAP_PIN_INPUT_PULLUP);
				omap_mux_init_signal("sdmmc2_dat6.sdmmc2_dat6",
					OMAP_PIN_INPUT_PULLUP);
				omap_mux_init_signal("sdmmc2_dat7.sdmmc2_dat7",
					OMAP_PIN_INPUT_PULLUP);
			}
			if (mmc_controller->slots[0].wires == 8) {
				omap_cfg_reg(AE4_3430_MMC2_DAT4);
				omap_cfg_reg(AH3_3430_MMC2_DAT5);
				omap_cfg_reg(AF3_3430_MMC2_DAT6);
				omap_cfg_reg(AE3_3430_MMC2_DAT7);
			}
		}

		/*
		 * For MMC3 the pins need to be muxed in the board-*.c files
		 */
	}
}

void __init omap2_init_mmc(struct omap_mmc_platform_data **mmc_data,
			int nr_controllers)
{
	int i;
	char *name;

	for (i = 0; i < nr_controllers; i++) {
		unsigned long base, size;
		unsigned int irq = 0;

		if (!mmc_data[i])
			continue;

		omap2_mmc_mux(mmc_data[i], i);

		switch (i) {
		case 0:
			base = OMAP2_MMC1_BASE;
			irq = INT_24XX_MMC_IRQ;
			break;
		case 1:
			base = OMAP2_MMC2_BASE;
			irq = INT_24XX_MMC2_IRQ;
			break;
		case 2:
			if (!cpu_is_omap44xx() && !cpu_is_omap34xx())
				return;
			base = OMAP3_MMC3_BASE;
			irq = INT_34XX_MMC3_IRQ;
			break;
		case 3:
			if (!cpu_is_omap44xx())
				return;
			base = OMAP4_MMC4_BASE + OMAP4_MMC_REG_OFFSET;
			irq = INT_44XX_MMC4_IRQ;
			break;
		case 4:
			if (!cpu_is_omap44xx())
				return;
			base = OMAP4_MMC5_BASE + OMAP4_MMC_REG_OFFSET;
			irq = INT_44XX_MMC5_IRQ;
			break;
		default:
			continue;
		}

		if (cpu_is_omap2420()) {
			size = OMAP2420_MMC_SIZE;
			name = "mmci-omap";
		} else if (cpu_is_omap44xx()) {
			if (i < 3) {
				base += OMAP4_MMC_REG_OFFSET;
				irq += IRQ_GIC_START;
			}
			size = OMAP4_HSMMC_SIZE;
			name = "mmci-omap-hs";
		} else {
			size = OMAP3_HSMMC_SIZE;
			name = "mmci-omap-hs";
		}
		omap_mmc_add(name, i, base, size, irq, mmc_data[i]);
	};
}

#endif

/*-------------------------------------------------------------------------*/

#if defined(CONFIG_HDQ_MASTER_OMAP) || defined(CONFIG_HDQ_MASTER_OMAP_MODULE)
#if defined(CONFIG_ARCH_OMAP2430) || defined(CONFIG_ARCH_OMAP3430)
#define OMAP_HDQ_BASE	0x480B2000
#endif
static struct resource omap_hdq_resources[] = {
	{
		.start		= OMAP_HDQ_BASE,
		.end		= OMAP_HDQ_BASE + 0x1C,
		.flags		= IORESOURCE_MEM,
	},
	{
		.start		= INT_24XX_HDQ_IRQ,
		.flags		= IORESOURCE_IRQ,
	},
};
static struct platform_device omap_hdq_dev = {
	.name = "omap_hdq",
	.id = 0,
	.dev = {
		.platform_data = NULL,
	},
	.num_resources	= ARRAY_SIZE(omap_hdq_resources),
	.resource	= omap_hdq_resources,
};
static inline void omap_hdq_init(void)
{
	(void) platform_device_register(&omap_hdq_dev);
}
#else
static inline void omap_hdq_init(void) {}
#endif

/*-------------------------------------------------------------------------*/

static int __init omap2_init_devices(void)
{
	/* please keep these calls, and their implementations above,
	 * in alphabetical order so they're easier to sort through.
	 */
	omap_hsmmc_reset();
	omap_init_camera();
	omap_init_mbox();
	omap_init_mcspi();
	omap_hdq_init();
	omap_init_sti();
	omap_init_sha1_md5();

	return 0;
}
arch_initcall(omap2_init_devices);<|MERGE_RESOLUTION|>--- conflicted
+++ resolved
@@ -26,11 +26,8 @@
 #include <plat/mux.h>
 #include <mach/gpio.h>
 #include <plat/mmc.h>
-<<<<<<< HEAD
-=======
 
 #include "mux.h"
->>>>>>> 2fbe74b9
 
 #if defined(CONFIG_VIDEO_OMAP2) || defined(CONFIG_VIDEO_OMAP2_MODULE)
 
@@ -658,12 +655,6 @@
 				omap_mux_init_signal("sdmmc2_dat7.sdmmc2_dat7",
 					OMAP_PIN_INPUT_PULLUP);
 			}
-			if (mmc_controller->slots[0].wires == 8) {
-				omap_cfg_reg(AE4_3430_MMC2_DAT4);
-				omap_cfg_reg(AH3_3430_MMC2_DAT5);
-				omap_cfg_reg(AF3_3430_MMC2_DAT6);
-				omap_cfg_reg(AE3_3430_MMC2_DAT7);
-			}
 		}
 
 		/*
