--- conflicted
+++ resolved
@@ -291,11 +291,7 @@
 static int mlx4_SW2HW_MPT(struct mlx4_dev *dev, struct mlx4_cmd_mailbox *mailbox,
 			  int mpt_index)
 {
-<<<<<<< HEAD
-	return mlx4_cmd(dev, mailbox->dma | dev->caps.function , mpt_index,
-=======
 	return mlx4_cmd(dev, mailbox->dma, mpt_index,
->>>>>>> e2920638
 			0, MLX4_CMD_SW2HW_MPT, MLX4_CMD_TIME_CLASS_B,
 			MLX4_CMD_WRAPPED);
 }
